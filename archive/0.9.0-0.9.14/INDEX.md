# PEAC Protocol Archive: v0.9.0 – v0.9.14

**Status:** Historical / Legacy
**Archived:** 2025-12-04

## Purpose

This directory contains documentation and materials from PEAC Protocol versions
0.9.0 through 0.9.14. These materials are:

- **Preserved for historical reference**
- **Not current protocol** – see `docs/` for v0.9.15+ documentation
- **Not normative** – see `docs/specs/` for current specifications

## Contents

### docs/

- `REFACTOR_VALIDATION.md` - v0.9.11→v0.9.12 refactor validation report
- `adapters/status-matrix.md` - v0.9.12 payment adapter status
- `integrations/PEAC-over-Tempo.md` - v0.9.12 Tempo adapter sketch
- `migration/v0.9.14.md` - Migration guide v0.9.13→v0.9.14
- `issues/` - Historical issue tracking (v0.9.13.3-next)
- `perf/` - v0.9.12 performance benchmarks
- `interop.md` - v0.9.14 wire protocol interoperability guide
- `problems.md` - Early RFC 7807 problem-details examples
- `peips-malformed.md` - Malformed PEIP doc (heredoc artifact)

### docs/onboarding/

Early getting-started materials based on peac.txt policy files (v0.9.5 era):

- `getting-started.md` - v0.9.5 getting started guide
- `conformance.md` - v0.9.5 conformance levels
- `templates.md` - peac.txt deployment templates (Cloudflare, NGINX, GitHub Action)

<<<<<<< HEAD
### examples/

Legacy example implementations:

- `ex/cfw/worker.js` - Cloudflare Worker example (JS)
- `ex/node/server.js` - Node.js server example (JS)
- `edge/cloudflare-worker.ts` - Edge runtime example (TS)
- `wellknown-peac.txt` - v0.9.13 peac.txt discovery file example
=======
### tests/

Legacy tests and fixtures from duplicate `test/` directory (excluded from CI):

- `smoke/cli-commands.test.js` - CLI command tests (lint issues)
- `smoke/detached-jws.test.js` - Detached JWS tests
- `smoke/enforce.test.js` - Enforcement tests (lint issues)
- `smoke/ssrf-protection.test.js` - SSRF protection tests
- `smoke/fixtures-legacy/` - Early policy-hash test vectors (simpler format)
>>>>>>> dddc6637

## Current Documentation

For current PEAC Protocol documentation, see:

- `/docs/SPEC_INDEX.md` - Normative specifications
- `/docs/ARCHITECTURE.md` - Current architecture
- `/docs/CANONICAL_DOCS_INDEX.md` - Documentation index<|MERGE_RESOLUTION|>--- conflicted
+++ resolved
@@ -34,16 +34,6 @@
 - `conformance.md` - v0.9.5 conformance levels
 - `templates.md` - peac.txt deployment templates (Cloudflare, NGINX, GitHub Action)
 
-<<<<<<< HEAD
-### examples/
-
-Legacy example implementations:
-
-- `ex/cfw/worker.js` - Cloudflare Worker example (JS)
-- `ex/node/server.js` - Node.js server example (JS)
-- `edge/cloudflare-worker.ts` - Edge runtime example (TS)
-- `wellknown-peac.txt` - v0.9.13 peac.txt discovery file example
-=======
 ### tests/
 
 Legacy tests and fixtures from duplicate `test/` directory (excluded from CI):
@@ -53,7 +43,15 @@
 - `smoke/enforce.test.js` - Enforcement tests (lint issues)
 - `smoke/ssrf-protection.test.js` - SSRF protection tests
 - `smoke/fixtures-legacy/` - Early policy-hash test vectors (simpler format)
->>>>>>> dddc6637
+
+### examples/
+
+Legacy example implementations:
+
+- `ex/cfw/worker.js` - Cloudflare Worker example (JS)
+- `ex/node/server.js` - Node.js server example (JS)
+- `edge/cloudflare-worker.ts` - Edge runtime example (TS)
+- `wellknown-peac.txt` - v0.9.13 peac.txt discovery file example
 
 ## Current Documentation
 
