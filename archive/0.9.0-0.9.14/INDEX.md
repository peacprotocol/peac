# PEAC Protocol Archive: v0.9.0 – v0.9.14

**Status:** Historical / Legacy
**Archived:** 2025-12-04

## Purpose

This directory contains documentation and materials from PEAC Protocol versions
0.9.0 through 0.9.14. These materials are:

- **Preserved for historical reference**
- **Not current protocol** – see `docs/` for v0.9.15+ documentation
- **Not normative** – see `docs/specs/` for current specifications

## Contents

### docs/

- `REFACTOR_VALIDATION.md` - v0.9.11→v0.9.12 refactor validation report
- `adapters/status-matrix.md` - v0.9.12 payment adapter status
- `integrations/PEAC-over-Tempo.md` - v0.9.12 Tempo adapter sketch
- `migration/v0.9.14.md` - Migration guide v0.9.13→v0.9.14
- `issues/` - Historical issue tracking (v0.9.13.3-next)
- `perf/` - v0.9.12 performance benchmarks
- `interop.md` - v0.9.14 wire protocol interoperability guide
- `problems.md` - Early RFC 7807 problem-details examples
- `peips-malformed.md` - Malformed PEIP doc (heredoc artifact)

### docs/onboarding/

Early getting-started materials based on peac.txt policy files (v0.9.5 era):

- `getting-started.md` - v0.9.5 getting started guide
- `conformance.md` - v0.9.5 conformance levels
- `templates.md` - peac.txt deployment templates (Cloudflare, NGINX, GitHub Action)

<<<<<<< HEAD
### sdk-js/

Legacy v0.9.2 SDK documentation (peac.txt era):

- `README-v0.9.2.md` - Original SDK README with peac.txt approach
- `docs/api-reference.md` - v0.9.2 API reference
- `docs/compliance-guide.md` - Compliance guide
- `docs/getting-started.md` - Getting started with peac.txt
- `docs/spec.md` - Original specification
=======
### tests/

Legacy tests and fixtures from duplicate `test/` directory (excluded from CI):

- `smoke/cli-commands.test.js` - CLI command tests (lint issues)
- `smoke/detached-jws.test.js` - Detached JWS tests
- `smoke/enforce.test.js` - Enforcement tests (lint issues)
- `smoke/ssrf-protection.test.js` - SSRF protection tests
- `smoke/fixtures-legacy/` - Early policy-hash test vectors (simpler format)
>>>>>>> dddc6637

## Current Documentation

For current PEAC Protocol documentation, see:

- `/docs/SPEC_INDEX.md` - Normative specifications
- `/docs/ARCHITECTURE.md` - Current architecture
- `/docs/CANONICAL_DOCS_INDEX.md` - Documentation index<|MERGE_RESOLUTION|>--- conflicted
+++ resolved
@@ -34,7 +34,16 @@
 - `conformance.md` - v0.9.5 conformance levels
 - `templates.md` - peac.txt deployment templates (Cloudflare, NGINX, GitHub Action)
 
-<<<<<<< HEAD
+### tests/
+
+Legacy tests and fixtures from duplicate `test/` directory (excluded from CI):
+
+- `smoke/cli-commands.test.js` - CLI command tests (lint issues)
+- `smoke/detached-jws.test.js` - Detached JWS tests
+- `smoke/enforce.test.js` - Enforcement tests (lint issues)
+- `smoke/ssrf-protection.test.js` - SSRF protection tests
+- `smoke/fixtures-legacy/` - Early policy-hash test vectors (simpler format)
+
 ### sdk-js/
 
 Legacy v0.9.2 SDK documentation (peac.txt era):
@@ -44,17 +53,6 @@
 - `docs/compliance-guide.md` - Compliance guide
 - `docs/getting-started.md` - Getting started with peac.txt
 - `docs/spec.md` - Original specification
-=======
-### tests/
-
-Legacy tests and fixtures from duplicate `test/` directory (excluded from CI):
-
-- `smoke/cli-commands.test.js` - CLI command tests (lint issues)
-- `smoke/detached-jws.test.js` - Detached JWS tests
-- `smoke/enforce.test.js` - Enforcement tests (lint issues)
-- `smoke/ssrf-protection.test.js` - SSRF protection tests
-- `smoke/fixtures-legacy/` - Early policy-hash test vectors (simpler format)
->>>>>>> dddc6637
 
 ## Current Documentation
 
