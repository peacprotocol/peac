--- conflicted
+++ resolved
@@ -63,17 +63,6 @@
 - `docs/getting-started.md` - Getting started with peac.txt
 - `docs/spec.md` - Original specification
 
-<<<<<<< HEAD
-### packages/
-
-Legacy package stubs (v0.9.11-v0.9.12 era):
-
-- `adapters/langchain/` - LangChain adapter stub (tool.py)
-- `adapters/openai/` - OpenAI adapter stub (functions.json)
-- `sdk-python/pyproject.toml` - Python SDK stub (v0.9.11, no implementation)
-
-**Note:** `packages/templates/` was removed (empty placeholder with no content).
-=======
 ### openapi/
 
 v0.9.12 OpenAPI specification (peac.txt discovery era):
@@ -86,10 +75,19 @@
 
 - `peac/` - v0.9.12 peac.txt discovery file examples (minimal, full, production, invalid)
 
+### packages/
+
+Legacy package stubs (v0.9.11-v0.9.12 era):
+
+- `adapters/langchain/` - LangChain adapter stub (tool.py)
+- `adapters/openai/` - OpenAI adapter stub (functions.json)
+- `sdk-python/pyproject.toml` - Python SDK stub (v0.9.11, no implementation)
+
+**Note:** `packages/templates/` was removed (empty placeholder with no content).
+
 ### Root configs
 
 - `.spectral.yaml` - OpenAPI linting config (for archived openapi.yaml)
->>>>>>> 5ef6879b
 
 ## Current Documentation
 
